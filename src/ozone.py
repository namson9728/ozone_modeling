--- conflicted
+++ resolved
@@ -48,11 +48,7 @@
     """
     def __init__(self, am_model_data_path:str, freq_range=None):
         self.am_model_data_path = am_model_data_path
-<<<<<<< HEAD
-        self.data = self._load_model_data()
-=======
         self.data = self._load_model_data(freq_range=freq_range)
->>>>>>> 07d7a21a
         self.lognscale = None
         self.logairmass = None
         self.nominal_pwv = self._extract_nominal_pwv()
@@ -112,27 +108,6 @@
         """
         min_logNscale, max_logNnscale, logNscale_points = -1.0, 1.0, 9
         min_logairmass, max_logairmass, logairmass_points = 0.001, 1.281, 9
-<<<<<<< HEAD
-        freq_points = 240001
-
-        logNscale_map = np.linspace(min_logNscale, max_logNnscale, logNscale_points)
-        logairmass_map = np.linspace(min_logairmass, max_logairmass, logairmass_points)
-
-        Tb_scalar_field = np.zeros((logNscale_points, logairmass_points, freq_points))
-        Nscale_jacobian = np.zeros((logNscale_points, logairmass_points, freq_points))
-        airmass_jacobian = np.zeros((logNscale_points, logairmass_points, freq_points))
-
-        for idx, logNscale in enumerate(logNscale_map):
-            for jdx, logairmass in enumerate(logairmass_map):
-
-                filename = f'MaunaKea_Tb_Spectrum_{logairmass:.3f}_{logNscale:+.3f}'
-                data = np.load(f'{self.am_model_data_path}{filename}.out')
-
-                freq_map = data[:,0]
-                Tb_scalar_field[idx,jdx] = data[:,2]
-                airmass_jacobian[idx,jdx] = data[:,3] / np.sqrt(np.exp(2*logairmass)-1)
-                Nscale_jacobian[idx,jdx] = data[:,4] * np.exp(logNscale)
-=======
 
         logNscale_map = np.linspace(min_logNscale, max_logNnscale, logNscale_points)
         logairmass_map = np.linspace(min_logairmass, max_logairmass, logairmass_points)
@@ -160,7 +135,6 @@
                 Tb_scalar_field[idx,jdx] = data[freq_mask, 2]
                 airmass_jacobian[idx,jdx] = data[freq_mask,3] / np.sqrt(np.exp(2*logairmass)-1)
                 Nscale_jacobian[idx,jdx] = data[freq_mask, 4] * np.exp(logNscale)
->>>>>>> 07d7a21a
 
         return {'airmass':{
                 'map':logairmass_map,
@@ -403,37 +377,13 @@
 
         model_spectrum = None
         if return_model_spectrum:
-<<<<<<< HEAD
-            model_spectrum = self._2DCubicHermiteSpline(
-                eval_airmass=[self.logairmass],
-                eval_nscale=[self.lognscale],
-                init_interp_func=self.CubicHermiteSplineInterp_func
-=======
             model_spectrum = self._interp_spectrum(
                 eval_airmass=[self.logairmass],
                 eval_nscale=[self.lognscale],
->>>>>>> 07d7a21a
         )
         pwv_jacobian = None
         if return_pwv_jacobian:
             nscale_to_pwv_normalization_factor = 1 / pwv
-<<<<<<< HEAD
-            pwv_jacobian = self._2DRegularGridInterpolator(
-            eval_airmass=self.logairmass,
-            eval_nscale=self.lognscale,
-            interp_func=self.lognscale_jacobian_interp_func,
-            normalization_factor=nscale_to_pwv_normalization_factor
-        )
-        zenith_jacobian = None
-        if return_zenith_jacobian:
-            airmass_to_zenith_normalization_factor = np.tan(zenith)
-            zenith_jacobian = self._2DRegularGridInterpolator(
-            eval_airmass=self.logairmass,
-            eval_nscale=self.lognscale,
-            interp_func=self.logairmass_jacobian_interp_func,
-            normalization_factor=airmass_to_zenith_normalization_factor
-        )
-=======
             pwv_jacobian = self._bilinear_jacobian_interp(
                 eval_nscale=self.lognscale,
                 eval_airmass=self.logairmass,
@@ -449,6 +399,5 @@
                 field="airmass",
                 norm_factor=airmass_to_zenith_normalization_factor
             )
->>>>>>> 07d7a21a
 
         return model_spectrum, pwv_jacobian, zenith_jacobian